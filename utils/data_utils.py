--- conflicted
+++ resolved
@@ -1,5 +1,6 @@
 import numpy as np
 from pathlib import Path
+import scipy
 import scipy.io
 from sklearn.preprocessing import MinMaxScaler
 from collections import defaultdict
@@ -70,8 +71,7 @@
     return scaled_brain_list
 
 
-
-<<<<<<< HEAD
+  
 def process_signal(voltage_list, spikes_list, block_list):
     """
     Preprocess voltages / spike counts based on the
@@ -114,12 +114,6 @@
             brain_processed[trial] = scipy.ndimage.gaussian_filter1d(brain_processed[trial], sigma=1, axis=0)            
             
     return brain_processed
-=======
-def process_signal(brain_list, block_list):
-
-    brain_list = block_specific_scaling(brain_list, block_list)
-    return brain_list
->>>>>>> 90179977
 
 def process_text(arr):
     return [str.strip() for str in arr]
@@ -130,7 +124,7 @@
     date = data_file.stem
     n_trials = data['blockIdx'].shape[0]
 
-<<<<<<< HEAD
+
     date_list = [date for _ in range(n_trials)]
 
     voltage_list = data['spikePow'][0][:]
@@ -138,10 +132,7 @@
     block_list   = data['blockIdx'][:, 0]
 
     brain_list = process_signal(voltage_list, spikes_list, block_list)
-=======
-    brain_list = [data['spikePow'][0][i] for i in range(n_trials)]
-    block_list = [data['blockIdx'][i][0] for i in range(n_trials)]
->>>>>>> 90179977
+
     
     sentence_list = data['sentenceText']
 
