--- conflicted
+++ resolved
@@ -1,21 +1,12 @@
 import numpy as np
 from pathlib import Path
-<<<<<<< HEAD
-import matplotlib.pyplot as plt
-
-import torch
-=======
+import string
 import scipy
 import scipy.io
 from sklearn.preprocessing import MinMaxScaler
 from collections import defaultdict
->>>>>>> 7a3ca816
 from torch.utils.data import Dataset
 
-<<<<<<< HEAD
-import string
-
-=======
 MAX_INPUT_LEN = 768 # 768
 MAX_TOKENS = 25
 
@@ -44,6 +35,8 @@
                 't12.2022.08.23': 22,
                 't12.2022.08.25': 23}
 
+import string
+
 
 
 
@@ -62,7 +55,6 @@
     # idx_list = [0, 0, 100, 100]
     # scaled_brain_list = block_specific_scaling(brain_list, idx_list)
     """
->>>>>>> 7a3ca816
 
     
     # Group brain indices by block index
@@ -165,6 +157,35 @@
         data['date_list'].extend(dates)
 
     return data
+
+
+""" TEXT UTILS """
+
+def process_string(text):
+    text = text.lower()
+    punctuation = string.punctuation.replace("'", "")
+    text = ''.join(char for char in text if char not in punctuation)
+    return text
+
+
+def remove_punctuation(text):
+    punctuation = string.punctuation.replace("'", "")
+    text = ''.join(char for char in text if char not in punctuation)
+    return text
+
+
+def save_sentences_to_txt(fpath, sentences, string_processing_fn):
+    with open(fpath, 'w', encoding="utf-8") as file:
+        for sentence in sentences:
+            file.write(string_processing_fn(sentence) + "\n")
+            
+            
+def load_sentences_from_txt(fpath):
+    with open(fpath, 'r', encoding="utf-8") as file:
+        sentences = [line.strip() for line in file.readlines()]
+    return sentences
+
+
 
 def find_long_samples(sample_list, max_length):
     """
@@ -205,6 +226,7 @@
     
     return padded_brain_list
 
+
 def get_tokenizer(tokenizer):
     bos = tokenizer.bos_token
     eos = tokenizer.eos_token
@@ -282,34 +304,5 @@
         date = self.date[idx]
         date_idx = self.date_to_index[date]
                 
-<<<<<<< HEAD
         return input, target, date
     
-    
-    
-def process_string(text):
-    text = text.lower()
-    punctuation = string.punctuation.replace("'", "")
-    text = ''.join(char for char in text if char not in punctuation)
-    return text
-
-
-def remove_punctuation(text):
-    punctuation = string.punctuation.replace("'", "")
-    text = ''.join(char for char in text if char not in punctuation)
-    return text
-
-
-def save_sentences_to_txt(fpath, sentences, string_processing_fn):
-    with open(fpath, 'w', encoding="utf-8") as file:
-        for sentence in sentences:
-            file.write(string_processing_fn(sentence) + "\n")
-            
-            
-def load_sentences_from_txt(fpath):
-    with open(fpath, 'r', encoding="utf-8") as file:
-        sentences = [line.strip() for line in file.readlines()]
-    return sentences
-=======
-        return input, target, date_idx
->>>>>>> 7a3ca816
